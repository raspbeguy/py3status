--- conflicted
+++ resolved
@@ -890,12 +890,8 @@
 def test_min_length_6():
     run_formatter({
         'format': '[\?min_length=9 [\?color=bad {number}][\?color=good {name}]]',
-<<<<<<< HEAD
         'expected': [{'full_text': '  42', 'color': '#FF0000'},
                      {'full_text': u'Björk', 'color': '#00FF00'}],
-=======
-        'expected':  [{'full_text': '  42', 'color': '#FF0000'},
-                      {'full_text': u'Björk', 'color': '#00FF00'}],
     })
 
 
@@ -938,5 +934,4 @@
     run_formatter({
         'format': '{str_nan:.1f}',
         'expected': "I'm not a number",
->>>>>>> 86becdc9
     })