--- conflicted
+++ resolved
@@ -145,42 +145,27 @@
         if 'separator' in mod_config:
             separator = mod_config['separator']
             if not isinstance(separator, bool):
-<<<<<<< HEAD
-                err = "invalid 'separator' attribute, should be a bool"
+                err = 'invalid "separator" attribute, should be a bool'
                 raise TypeError(err)
-=======
-                raise TypeError('invalid "separator" attribute, should be a bool')
->>>>>>> d44247da
 
             self.module_options['separator'] = separator
 
         if 'separator_block_width' in mod_config:
-<<<<<<< HEAD
             sep_block_width = mod_config['separator_block_width']
             if not isinstance(sep_block_width, int):
-                err = "invalid 'separator_block_width' attribute, "
+                err = 'invalid "separator_block_width" attribute, '
                 err += "should be an int"
                 raise TypeError(err)
-=======
-            separator_block_width = mod_config['separator_block_width']
-            if not isinstance(separator_block_width, int):
-                raise TypeError('invalid "separator_block_width" attribute, should be an int')
->>>>>>> d44247da
 
             self.module_options['separator_block_width'] = sep_block_width
 
         if 'align' in mod_config:
             align = mod_config['align']
-<<<<<<< HEAD
             if not (isinstance(align, str) and
                     align.lower() in ("left", "center", "right")):
-                err = "invalid 'align' attribute, valid values are:"
+                err = 'invalid "align" attribute, valid values are:'
                 err += ' left, center, right'
                 raise ValueError(err)
-=======
-            if not (isinstance(align, str) and align.lower() in ("left", "center", "right")):
-                raise ValueError('invalid "align" attribute, valid values are: left, center, right')
->>>>>>> d44247da
 
             self.module_options['align'] = align
 
@@ -197,7 +182,8 @@
         if not len(composite):
             return
         if 'full_text' in response:
-            raise Exception('conflicting "full_text" and "composite" in response')
+            err = 'conflicting "full_text" and "composite" in response'
+            raise Exception(err)
         # set universal options on last component
         composite[-1].update(self.module_options)
         # calculate any min width (we split this across components)
@@ -217,7 +203,9 @@
             # make sure all components have a name
             if 'name' not in item:
                 instance_index = item.get('index', index)
-                item['instance'] = '{} {}'.format(self.module_inst, instance_index)
+                item['instance'] = '{} {}'.format(
+                    self.module_inst, instance_index
+                )
                 item['name'] = self.module_name
             # hide separator for all inner components unless existing
             if index != len(response['composite']) - 1:
@@ -409,7 +397,8 @@
                     else:
                         # validate the response
                         if 'full_text' not in result:
-                            raise KeyError('missing "full_text" key in response')
+                            err = 'missing "full_text" key in response'
+                            raise KeyError(err)
                         # set universal module options in result
                         result.update(self.module_options)
 
